import DiscoverScreen from './DiscoverScreen';
import React, { useState, useEffect, useLayoutEffect, useRef } from 'react';
import {
  ScrollView,
  StyleSheet,
  View,
  Text,
  Alert,
  ActivityIndicator,
  TouchableOpacity,
  Modal,
  Linking,
  Platform,
  TextInput, 
  KeyboardAvoidingView, 
} from 'react-native';
import * as Notifications from 'expo-notifications';
import { createBottomTabNavigator } from '@react-navigation/bottom-tabs';
import { NavigationContainer, useNavigation } from '@react-navigation/native';
import { createStackNavigator } from '@react-navigation/stack';
import MapView, { Marker, Callout } from 'react-native-maps';
<<<<<<< HEAD
import { collection, onSnapshot, query, getDocs, deleteDoc, doc, updateDoc, arrayUnion, arrayRemove, setDoc, getDoc } from 'firebase/firestore';
=======
import {
  collection,
  where,
  onSnapshot,
  query,
  getDocs,
  deleteDoc,
  doc,
  updateDoc,
  arrayUnion,
  arrayRemove,
  setDoc,
  getDoc,
  addDoc,  
} from 'firebase/firestore';
import { auth } from './firebaseConfig';
import { onAuthStateChanged } from 'firebase/auth';
>>>>>>> 9d394829
import { db } from './firebaseConfig';
import * as Location from 'expo-location';
import ReportScreen from './ReportScreen';
import LoginScreen from './LoginScreen';
import ProfileScreen from './ProfileScreen';
<<<<<<< HEAD
import AsyncStorage from "@react-native-async-storage/async-storage";
//testing these need to verify w/ Tanishka and Alvin that this is working
import VendorPhotoVerificationScreen from './VendorPhotoVerificationScreen';
import VendorPendingScreen from './VendorPendingScreen';
=======
import DashboardScreen from './DashboardScreen';
import AsyncStorage from '@react-native-async-storage/async-storage';
import { Ionicons } from '@expo/vector-icons';
>>>>>>> 9d394829

const Tab = createBottomTabNavigator();
const Stack = createStackNavigator();

class ErrorBoundary extends React.Component {
  constructor(props) {
    super(props);
    this.state = { error: null, errorInfo: null };
  }

  componentDidCatch(error, errorInfo) {
    console.error('ErrorBoundary caught error:', error, errorInfo);
    this.setState({ error, errorInfo });
  }

  render() {
    if (this.state.error) {
      return (
        <View style={{ flex: 1, backgroundColor: '#111', padding: 12 }}>
          <Text style={{ color: 'white', fontWeight: '700', marginBottom: 8 }}>App Error</Text>
          <ScrollView style={{ maxHeight: 400 }}>
            <Text style={{ color: 'white', fontSize: 12 }}>
              {String(this.state.error && this.state.error.toString())}
            </Text>
            <Text style={{ color: '#ccc', marginTop: 8, fontSize: 11 }}>
              {this.state.errorInfo ? this.state.errorInfo.componentStack : ''}
            </Text>
          </ScrollView>
        </View>
      );
    }
    return this.props.children;
  }
}

Notifications.setNotificationHandler({
  handleNotification: async () => ({
    shouldShowAlert: true,
    shouldPlaySound: true,
    shouldSetBadge: false,
  }),
});


function MapScreen({ navigation, route }) {
  const [devDeleteName, setDevDeleteName] = useState('');
  const [location, setLocation] = useState(null);
  const [loading, setLoading] = useState(true);
  const [errorMsg, setErrorMsg] = useState(null);
  const [sightings, setSightings] = useState([]);
  const [mapRegion, setMapRegion] = useState(null);
  const [lastUpdate, setLastUpdate] = useState(Date.now());
  const [userType, setUserType] = useState(null);
  const [userEmail, setUserEmail] = useState(null);
  const [userId, setUserId] = useState(null);
  const [favorites, setFavorites] = useState([]);
  const mapRef = useRef(null);
  const markerRefs = useRef({});
  const [selected, setSelected] = useState(null); // the clicked sighting
  const [sheetVisible, setSheetVisible] = useState(false);
  const [popular, setPopular] = useState([]);     // array of strings, aggregated
  const [confirmCount, setConfirmCount] = useState(0);
  const [lastConfirmedMin, setLastConfirmedMin] = useState(null);
  const [reportedIssues, setReportedIssues] = useState([]);    
  const [issueModalVisible, setIssueModalVisible] = useState(false);
  const [issueText, setIssueText] = useState('');

  const loadIssuesForTruck = async (truckName) => {
    try {
      const snap = await getDocs(
        query(
          collection(db, 'reportedIssues'),
          where('truckName', '==', truckName)
        )
      );
      const issues = snap.docs.map(docSnap => ({
        id: docSnap.id,
        ...docSnap.data(),
      }));
      setReportedIssues(issues);
    } catch (err) {
      console.error('loadIssuesForTruck error', err);
      setReportedIssues([]);
    }
  };

  const submitIssue = async () => {
    const text = issueText.trim();
    if (!selected || !text) {
      Alert.alert('Missing info', 'Please enter an issue description.');
      return;
    }
  
    try {
      await addDoc(collection(db, 'reportedIssues'), {
        truckName: selected.foodTruckName,
        sightingId: selected.id,
        reporterId: userId || null,
        reporterEmail: userEmail || null,
        description: text,
        createdAt: new Date().toISOString(),
      });
  
      setIssueText('');
      setIssueModalVisible(false);
  
      // reload issues so the new one appears in the list
      await loadIssuesForTruck(selected.foodTruckName);
      Alert.alert('Thank you', 'Your issue has been reported.');
    } catch (err) {
      console.error('submitIssue error', err);
      Alert.alert('Error', 'Could not submit issue.');
    }
  };




  useEffect(() => {
    requestLocationPermission();
    clearOldSightings();
    const unsub = setupFirebaseListener();
  
    // Create Android notification channel
    (async () => {
      try {
        if (Platform.OS === 'android') {
          await Notifications.setNotificationChannelAsync('default', {
            name: 'default',
            importance: Notifications.AndroidImportance.MAX,
            vibrationPattern: [0, 250, 250, 250],
            lightColor: '#FF231F7C',
          });
          console.log('Android notification channel set');
        }
      } catch (err) {
        console.warn('Failed to set Android notification channel', err);
      }
    })();
  
    // Load user type/email
    (async () => {
      const type = await AsyncStorage.getItem('userType');
      const email = await AsyncStorage.getItem('userEmail');
      const id = await AsyncStorage.getItem('userId');
      setUserType(type);
      setUserEmail(email);
      setUserId(id);
    })();
  
    return () => {
      if (unsub) unsub();
    };
  }, []);
  

  useEffect(() => {
    if (!(userId || userEmail) || userType !== 'user') {
      setFavorites([]);
      return;
    }

    const docKey = userId || userEmail;
    const favRef = doc(db, 'favorites', docKey);
    const unsub = onSnapshot(favRef, (snap) => {
      if (snap.exists()) {
        const data = snap.data();
        setFavorites(data.favorites || []);
      } else {
        setFavorites([]);
      }
    }, (err) => console.error('favorites onSnapshot error (map):', err));

    return () => unsub();
  }, [userId, userEmail, userType]);

  // truck focus
  useEffect(() => {
    const focusName = route?.params?.focusTruckName;
    if (!focusName) return;

    const match = sightings.find(s => s.foodTruckName === focusName && s.location && typeof s.location.latitude === 'number' && typeof s.location.longitude === 'number');
    if (match) {
      const { latitude, longitude } = match.location;
      const region = {
        latitude,
        longitude,
        latitudeDelta: 0.01,
        longitudeDelta: 0.01,
      };

      try {
        if (mapRef.current && mapRef.current.animateToRegion) {
          mapRef.current.animateToRegion(region, 500);
        } else {
          setMapRegion(region);
        }

        setTimeout(() => {
          const ref = markerRefs.current[match.id];
          if (ref && ref.showCallout) {
            try { ref.showCallout(); } catch (e) { console.warn('showCallout failed', e); }
          }
        }, 600);
      } catch (err) {
        console.error('focus error', err);
      }
    }

    try { navigation.setParams({ focusTruckName: null }); } catch (e) { /* ignore */ }
  }, [route?.params, sightings]);

  function getCrowdTextColor(level) {
    if (level === 'Busy') return '#CC0000';
    if (level === 'Moderate') return '#C9A900';
    if (level === 'Light') return '#2E7D32';
    return '#6B7280';
  }

  // distance helper (meters)
  function distanceMeters(lat1, lon1, lat2, lon2) {
    const R = 6371e3;
    const dLat = (lat2 - lat1) * Math.PI / 180;
    const dLon = (lon2 - lon1) * Math.PI / 180;
    const a =
      Math.sin(dLat / 2) ** 2 +
      Math.cos(lat1 * Math.PI / 180) *
        Math.cos(lat2 * Math.PI / 180) *
        Math.sin(dLon / 2) ** 2;
    return R * (2 * Math.atan2(Math.sqrt(a), Math.sqrt(1 - a)));
  }

  // open the bottom sheet and aggregate details for this truck
  async function openTruckSheet(sighting) {
    try {
      setSelected(sighting);

      await loadIssuesForTruck(sighting.foodTruckName);

      // fetch all sightings of the same truck (e.g., last 24h is typical — you can add a date filter later)
      const snap = await getDocs(
        query(collection(db, 'sightings'), where('foodTruckName', '==', sighting.foodTruckName))
      );

      // aggregate popular items + verification stats + latest notes timestamp
      const itemsFreq = {};
      let latestISO = null;
      let latestNotes = sighting.additionalNotes || '';
      let verifiedCount = 0;

      snap.forEach((d) => {
        const data = d.data();

        // collect popular items users reported on ReportScreen (favoriteItems: string[])
        if (Array.isArray(data.favoriteItems)) {
          data.favoriteItems.forEach((it) => {
            const key = String(it || '').trim();
            if (!key) return;
            itemsFreq[key] = (itemsFreq[key] || 0) + 1;
          });
        }

        if (data.status === 'verified') verifiedCount += 1;

        // pick freshest description
        const raw = data.timestamp || data.verifiedAt || data.createdAt;
        const ts = raw ? new Date(raw) : null;
        if (ts && (!latestISO || ts > new Date(latestISO))) {
          latestISO = ts.toISOString();
          if ((data.additionalNotes || '').trim()) {
            latestNotes = data.additionalNotes;
          }
        }
      });

      // turn frequency map into top chips
      const popularItems = Object.entries(itemsFreq)
        .sort((a, b) => b[1] - a[1])
        .map(([name]) => name)
        .slice(0, 8);

      setPopular(popularItems);
      setConfirmCount(verifiedCount);
      setLastConfirmedMin(
        latestISO ? Math.max(0, Math.round((Date.now() - new Date(latestISO).getTime()) / 60000)) : null
      );

      // ensure selected carries the freshest notes for display
      setSelected((prev) => ({ ...prev, additionalNotes: latestNotes }));

      setSheetVisible(true);
    } catch (e) {
      console.error('openTruckSheet error', e);
      setSheetVisible(true); // still show something
    }
  }

  const setupFirebaseListener = () => {
    const q = query(collection(db, 'sightings'));
    
    const unsubscribe = onSnapshot(q, (querySnapshot) => {
      const sightingsData = [];
      querySnapshot.forEach((doc) => {
        const data = doc.data();
        
        const sightingData = {
          id: doc.id,
          ...data,
          
          location: data.location || {
            latitude: data.lat,
            longitude: data.lng
          }
        };
        
        sightingsData.push(sightingData);
      });
      
      const sortedSightings = sightingsData.sort((a, b) => {
        if (a.status === 'verified' && b.status !== 'verified') return -1;
        if (a.status !== 'verified' && b.status === 'verified') return 1;
        return 0;
      });
      
      setSightings(sortedSightings);
      setLastUpdate(Date.now());
      
      console.log('Firebase update - Total sightings:', sortedSightings.length);
      console.log('Verified:', sortedSightings.filter(s => s.status === 'verified').length);
      console.log('Pending:', sortedSightings.filter(s => s.status === 'pending').length);
      
      // debugging
      sortedSightings.forEach(sighting => {
        const hasLocation = sighting.location && sighting.location.latitude && sighting.location.longitude;
        console.log(`${sighting.foodTruckName}: ${sighting.status} | Location: ${hasLocation ? 'true' : 'false'} | Coords: ${sighting.location?.latitude}, ${sighting.location?.longitude}`);
      });
    });

    return unsubscribe;
  };

  const requestLocationPermission = async () => {
    try {
      const { status } = await Location.requestForegroundPermissionsAsync();
    
      if (status !== 'granted') {
        setErrorMsg('Permission to access location was denied');
        setLoading(false);
        Alert.alert(
          'Location Permission',
          'We need your location permission to show you on the map and help you find food trucks nearby.',
          [{ text: 'OK' }]
        );
        return;
      }

      const currentLocation = await Location.getCurrentPositionAsync({
        accuracy: Location.Accuracy.Balanced,
      });

      const userRegion = {
        latitude: currentLocation.coords.latitude,
        longitude: currentLocation.coords.longitude,
        latitudeDelta: 0.05,
        longitudeDelta: 0.05,
      };
      
      setLocation(currentLocation.coords);
      setMapRegion(userRegion);
      setLoading(false);
      
      console.log('Your location:', currentLocation.coords.latitude, currentLocation.coords.longitude);
    } catch (error) {
      setErrorMsg('Error getting location');
      setLoading(false);
      console.error(error);
    }
  };

  const getMarkerColor = (crowdLevel) => {
    if (crowdLevel === 'Light') return 'green';
    if (crowdLevel === 'Moderate') return 'yellow';
    if (crowdLevel === 'Busy') return 'red';
    return 'gray'; // fallback
  };

  const getMarkerDescription = (sighting) => {
    if (sighting.status === 'pending') {
      return `${sighting.cuisineType} • ${sighting.crowdLevel} • Verification: Pending `;
    }
    return `${sighting.cuisineType} • ${sighting.crowdLevel} • Verification: Verified`;
  };

  // Only show markers with valid coordinates
  const getValidMarkers = () => {
    const validMarkers = sightings.filter(sighting => {
      const hasValidCoords = sighting.location && 
                            sighting.location.latitude && 
                            sighting.location.longitude &&
                            typeof sighting.location.latitude === 'number' &&
                            typeof sighting.location.longitude === 'number';
      
      if (!hasValidCoords) {
        console.log('Skipping invalid marker:', sighting.foodTruckName, 'Location:', sighting.location);
      }
      
      return hasValidCoords;
    });

    // Group by food truck name and location to handle duplicates
    const groupedMarkers = {};
    validMarkers.forEach(marker => {
      const key = `${marker.foodTruckName}_${marker.location.latitude}_${marker.location.longitude}`;
      if (!groupedMarkers[key] || marker.status === 'verified') {
        groupedMarkers[key] = marker;
      }
    });

    const uniqueMarkers = Object.values(groupedMarkers);
    console.log('Unique markers after grouping:', uniqueMarkers.length);
    
    return uniqueMarkers;
  };

  const toggleFavorite = async (sighting) => {
    console.log('toggleFavorite called for', sighting.foodTruckName);
    if (!(userId || userEmail)) {
      Alert.alert('Not logged in', 'Please log in to pin trucks.');
      return;
    }

    if (userType !== 'user') {
      Alert.alert('Not allowed', 'Only users can pin trucks.');
      return;
    }

    const name = sighting.foodTruckName;
    const docKey = userId || userEmail;
    const favRef = doc(db, 'favorites', docKey);

    try {
      const isFavorited = favorites && favorites.includes(name);
      if (isFavorited) {
        await updateDoc(favRef, { favorites: arrayRemove(name) });
      } else {
        try {
          await updateDoc(favRef, { favorites: arrayUnion(name) });
        } catch (err) {
          
          await setDoc(favRef, { favorites: [name] });
        }
      }
    } catch (err) {
      console.error('toggleFavorite error', err);
      Alert.alert('Error', 'Could not update favorites.');
    }
  };

  async function clearOldSightings() {
    try {
      const now = new Date();
      const cutoff = new Date(now.getTime() - (24 * 60 * 60 * 1000)); // 24 hours
      
      const snap = await getDocs(collection(db, "sightings"));
      const deletions = [];
  
      snap.forEach((docSnap) => {
        const data = docSnap.data();
        const timestamp = data.timestamp;
        
        // deleting 
        if (timestamp) {
          const sightingTime = new Date(timestamp);
          if (sightingTime < cutoff && data.status !== "verified") {
            deletions.push(deleteDoc(doc(db, "sightings", docSnap.id)));
          }
        }
      });
  
      if (deletions.length > 0) {
        await Promise.all(deletions);
        console.log(`Cleared ${deletions.length} old sightings (older than 24 hours)`);
      }
    } catch (err) {
      console.error("Error clearing old sightings:", err);
    }
  }

  const handleRefresh = async () => {
    try {
      setLoading(true);
      await requestLocationPermission();
      await clearOldSightings();
      setupFirebaseListener();
      setLoading(false);
      console.log("Map refreshed successfully");
    } catch (error) {
      console.error("Error refreshing map:", error);
      setLoading(false);
      Alert.alert("Error", "Unable to refresh the map right now.");
    }
  };

  const centerOnMarkers = () => {
    const validMarkers = getValidMarkers();
    if (validMarkers.length > 0 && location) {
      const allLatitudes = [location.latitude, ...validMarkers.map(m => m.location.latitude)];
      const allLongitudes = [location.longitude, ...validMarkers.map(m => m.location.longitude)];
      
      const minLat = Math.min(...allLatitudes);
      const maxLat = Math.max(...allLatitudes);
      const minLng = Math.min(...allLongitudes);
      const maxLng = Math.max(...allLongitudes);
      
      const newRegion = {
        latitude: (minLat + maxLat) / 2,
        longitude: (minLng + maxLng) / 2,
        latitudeDelta: (maxLat - minLat) * 1.5,
        longitudeDelta: (maxLng - minLng) * 1.5,
      };
      
      setMapRegion(newRegion);
      console.log('Centered map on markers');
    }
  };

  const fetchAdminOnce = async () => {
    try {
      const uid = auth?.currentUser?.uid || (await AsyncStorage.getItem('userId'));
      if (!uid) return Alert.alert('No user', 'Not signed in or no stored userId');
      const uref = doc(db, 'users', uid);
      const snap = await getDoc(uref);
      if (!snap.exists()) return Alert.alert('User doc not found', `users/${uid} does not exist`);
      const data = snap.data();
      return Alert.alert('User doc', `uid: ${uid}\nadmin: ${!!data.isAdmin}\n\n${JSON.stringify(data, null, 2)}`);
    } catch (err) {
      return Alert.alert('Fetch error', String(err.message || err));
    }
  };

  useLayoutEffect(() => {
    navigation.setOptions({
      headerRight: () => (
        <View style={{ flexDirection: 'row', alignItems: 'center' }}>
          <TouchableOpacity onPress={fetchAdminOnce} style={{ marginRight: 12 }}>
            <Text style={{ fontSize: 14, fontWeight: '700', color: '#007AFF' }}>Check</Text>
          </TouchableOpacity>
          <TouchableOpacity onPress={handleRefresh} style={{ marginRight: 15 }}>
            <Text style={{ fontSize: 32, fontWeight: '700', color: '#007AFF' }}>⟳</Text>
          </TouchableOpacity>
        </View>
      ),
    });
  }, [navigation]);

  if (loading) {
    return (
      <View style={styles.loadingContainer}>
        <ActivityIndicator size="large" color="#0000ff" />
        <Text style={styles.loadingText}>Getting your location...</Text>
      </View>
    );
  }

  if (errorMsg) {
    return (
      <View style={styles.errorContainer}>
        <Text style={styles.errorText}>{errorMsg}</Text>
        <Text style={styles.errorSubtext}>Please enable location permissions in settings.</Text>
      </View>
    );
  }

  const validMarkers = getValidMarkers();
  console.log(' endering markers:', validMarkers.length, 'valid out of', sightings.length, 'total');
  console.log('Marker status breakdown:', {
    verified: validMarkers.filter(m => m.status === 'verified').length,
    pending: validMarkers.filter(m => m.status === 'pending').length
  });

  return (
    <View style={styles.container}>
      <MapView
        ref={mapRef}
        style={styles.map}
        region={mapRegion}
        showsUserLocation={true}
        showsMyLocationButton={true}
        onMapReady={() => console.log('Map is ready')}
      >
        {/* Current user location */}
        {location && (
          <Marker
            coordinate={{
              latitude: location.latitude,
              longitude: location.longitude,
            }}
            title="You are here"
            description="Your current location"
            pinColor="purple"
          />
        )}
  
        {/* Food truck sightings */}
        {validMarkers.map((sighting) => {
          const markerColor = getMarkerColor(sighting.crowdLevel);
          const isFavorited = favorites && favorites.includes(sighting.foodTruckName);
  
          return (
            <Marker
              ref={(ref) => {
                if (ref) markerRefs.current[sighting.id] = ref;
              }}
              key={sighting.id}
              coordinate={{
                latitude: sighting.location.latitude,
                longitude: sighting.location.longitude,
              }}
              title={sighting.foodTruckName}
              description={getMarkerDescription(sighting)}
              pinColor={markerColor}
              onPress={() => openTruckSheet(sighting)}
              onCalloutPress={() => toggleFavorite(sighting)}
            >
              <Callout tooltip={false}>
                <View style={styles.calloutContainer}>
                  <Text style={styles.calloutTitle}>{sighting.foodTruckName}</Text>
                  <Text style={styles.calloutDesc}>{getMarkerDescription(sighting)}</Text>
  
                  {userType === 'user' ? (
                    <TouchableOpacity
                      style={[styles.pinButton, isFavorited ? styles.unpinStyle : styles.pinStyle]}
                      onPress={() => toggleFavorite(sighting)}
                    >
                      <Text style={styles.pinButtonText}>{isFavorited ? 'Unpin' : 'Pin'}</Text>
                    </TouchableOpacity>
                  ) : (
                    <Text style={styles.calloutNote}>Only users can pin trucks</Text>
                  )}
                </View>
              </Callout>
            </Marker>
          );
        })}
      </MapView>
  
      {/* Truck detail bottom-sheet */}
      <Modal
        animationType="slide"
        transparent
        visible={sheetVisible}
        onRequestClose={() => {
          setSheetVisible(false);
          setIssueModalVisible(false); // reset when closing sheet
        }}
      >
        <KeyboardAvoidingView
          style={{ flex: 1 }}
          behavior={Platform.OS === 'ios' ? 'padding' : 'height'}
          keyboardVerticalOffset={80} // tweak if it’s still a bit low/high
        >
          <View style={styles.sheetBackdrop}>
            {/* tap backdrop to close */}
            <TouchableOpacity
              style={{ flex: 1 }}
              onPress={() => {
                setSheetVisible(false);
                setIssueModalVisible(false);
              }}
            />

            <View style={styles.sheet}>
              <ScrollView
                keyboardShouldPersistTaps="handled"
                showsVerticalScrollIndicator={false}
              >
                {/* === DETAILS VIEW === */}
                {selected && !issueModalVisible && (
                  <>
                    {/* Header */}
                    <View style={{ flexDirection: 'row', alignItems: 'center', marginBottom: 12 }}>
                      <View
                        style={{
                          width: 52,
                          height: 52,
                          borderRadius: 10,
                          backgroundColor: '#eee',
                          marginRight: 12,
                          alignItems: 'center',
                          justifyContent: 'center',
                        }}
                      >
                        <Text>📷</Text>
                      </View>

                      <View style={{ flex: 1 }}>
                        <Text style={{ fontSize: 18, fontWeight: '700' }}>{selected.foodTruckName}</Text>
                        <View style={{ flexDirection: 'row', alignItems: 'center', marginTop: 4 }}>
                          <View
                            style={{
                              paddingHorizontal: 8,
                              paddingVertical: 4,
                              backgroundColor: '#f1f5f9',
                              borderRadius: 6,
                              marginRight: 8,
                            }}
                          >
                            <Text style={{ fontSize: 12 }}>{selected.cuisineType || '—'}</Text>
                          </View>
                          <Text>⭐ 4.8</Text>
                        </View>
                      </View>

                      <TouchableOpacity
                        onPress={() => {
                          setSheetVisible(false);
                          setIssueModalVisible(false);
                        }}
                      >
                        <Text style={{ fontSize: 18 }}>✕</Text>
                      </TouchableOpacity>
                    </View>

                    {/* Stats */}
                    {(() => {
                      const hasLoc = !!location && !!selected?.location;
                      const distM = hasLoc
                        ? distanceMeters(
                            location.latitude,
                            location.longitude,
                            selected.location.latitude,
                            selected.location.longitude
                          )
                        : null;

                      const mins = distM != null ? Math.max(1, Math.round(distM / 80)) : null;
                      const miles = distM != null ? (distM / 1609.34).toFixed(1) : null;

                      return (
                        <>
                          <View style={styles.statGrid}>
                            <View style={styles.statCol}>
                              <View style={styles.statItem}>
                                <Text style={styles.statIcon} />
                                <Text style={styles.statText}>{mins != null ? `${mins} min` : '—'}</Text>
                              </View>
                              <View style={styles.statItem}>
                                <Text style={styles.statIcon} />
                                <Text style={styles.statText}>{miles != null ? `${miles} mi` : '—'}</Text>
                              </View>
                            </View>

                            <View style={styles.statCol}>
                              <View style={styles.statItem}>
                                <Text style={styles.statIcon} />
                                <Text
                                  style={[
                                    styles.statText,
                                    { color: getCrowdTextColor(selected.crowdLevel), fontWeight: '600' },
                                  ]}
                                >
                                  {selected.crowdLevel ? `${selected.crowdLevel} crowd` : '—'}
                                </Text>
                              </View>
                              <View style={styles.statItem}>
                                <Text style={styles.statIcon}>✔︎</Text>
                                <Text style={styles.statText}>
                                  {lastConfirmedMin != null
                                    ? `Confirmed ${lastConfirmedMin} min ago`
                                    : 'Confirmed recently'}
                                </Text>
                              </View>
                            </View>
                          </View>

                          <View style={styles.statDivider} />
                        </>
                      );
                    })()}

                    {/* Description */}
                    <View style={{ marginTop: 6 }}>
                      <Text style={{ fontSize: 14, color: '#444' }}>
                        {selected.additionalNotes?.trim() || 'No description yet.'}
                      </Text>
                    </View>

                    {/* Popular items */}
                    <View style={{ marginTop: 12 }}>
                      <Text style={{ fontWeight: '700', marginBottom: 6 }}>Popular Items</Text>
                      <View style={{ flexDirection: 'row', flexWrap: 'wrap' }}>
                        {(popular.length ? popular : ['Carne Asada', 'Fish Tacos', 'Carnitas', 'Elote']).map(
                          (item, i) => (
                            <View
                              key={i}
                              style={{
                                paddingVertical: 6,
                                paddingHorizontal: 10,
                                backgroundColor: '#f0f0f0',
                                borderRadius: 16,
                                marginRight: 6,
                                marginBottom: 6,
                              }}
                            >
                              <Text>{item}</Text>
                            </View>
                          )
                        )}
                      </View>
                    </View>

                    {/* Confirmation count */}
                    <View style={{ marginTop: 12 }}>
                      <Text style={{ fontSize: 12, color: '#666' }}>
                        Location confirmed by {Math.max(confirmCount, 1)} user
                        {Math.max(confirmCount, 1) === 1 ? '' : 's'}
                      </Text>
                    </View>

                    {/* Issues summary */}
                    <View style={{ marginTop: 8 }}>
                      <Text style={{ fontSize: 12, color: '#666', fontWeight: '600' }}>
                        {reportedIssues.length} issue{reportedIssues.length === 1 ? '' : 's'} reported
                      </Text>

                      {reportedIssues.length > 0 && (
                        <View style={{ marginTop: 6 }}>
                          {reportedIssues.slice(0, 3).map((issue) => (
                            <View key={issue.id} style={{ marginBottom: 4 }}>
                              <Text style={{ fontSize: 12, color: '#444' }}>• {issue.description}</Text>
                              {issue.createdAt && (
                                <Text style={{ fontSize: 10, color: '#999' }}>
                                  {new Date(issue.createdAt).toLocaleString()}
                                </Text>
                              )}
                            </View>
                          ))}
                          {reportedIssues.length > 3 && (
                            <Text style={{ fontSize: 11, color: '#007AFF', marginTop: 4 }}>
                              + {reportedIssues.length - 3} more…
                            </Text>
                          )}
                        </View>
                      )}
                    </View>

                    {/* Actions */}
                    <View style={{ flexDirection: 'row', marginTop: 12 }}>
                      <TouchableOpacity
                        onPress={() =>
                          Alert.alert('Thanks!', 'Your confirmation has been recorded (prototype).')
                        }
                        style={{
                          paddingVertical: 10,
                          paddingHorizontal: 14,
                          backgroundColor: '#f5f5f5',
                          borderRadius: 10,
                          marginRight: 10,
                        }}
                      >
                        <Text>Confirm</Text>
                      </TouchableOpacity>

                      <TouchableOpacity
                        onPress={() => setIssueModalVisible(true)}
                        style={{
                          paddingVertical: 10,
                          paddingHorizontal: 14,
                          backgroundColor: '#f5f5f5',
                          borderRadius: 10,
                        }}
                      >
                        <Text>Report issue</Text>
                      </TouchableOpacity>
                    </View>

                    {/* Navigate */}
                    <TouchableOpacity
                      onPress={() => {
                        const { latitude, longitude } = selected.location;
                        const url = Platform.select({
                          ios: `http://maps.apple.com/?daddr=${latitude},${longitude}`,
                          android: `geo:0,0?q=${latitude},${longitude}(${encodeURIComponent(
                            selected.foodTruckName
                          )})`,
                        });
                        Linking.openURL(url);
                      }}
                      style={{
                        marginTop: 16,
                        backgroundColor: '#0B0B14',
                        padding: 14,
                        borderRadius: 12,
                        alignItems: 'center',
                      }}
                    >
                      <Text style={{ color: 'white', fontWeight: '700' }}>
                        ▸ Navigate to {selected.foodTruckName}
                      </Text>
                    </TouchableOpacity>
                  </>
                )}

                {/* === ISSUE FORM VIEW === */}
                {selected && issueModalVisible && (
                  <>
                    <View style={{ flexDirection: 'row', alignItems: 'center', marginBottom: 12 }}>
                      <View style={{ flex: 1 }}>
                        <Text style={{ fontSize: 18, fontWeight: '700' }}>
                          Report an issue for {selected.foodTruckName}
                        </Text>
                      </View>

                      <TouchableOpacity onPress={() => setIssueModalVisible(false)}>
                        <Text style={{ fontSize: 18 }}>✕</Text>
                      </TouchableOpacity>
                    </View>

                    <Text style={{ fontSize: 13, color: '#555', marginBottom: 8 }}>
                      Example: “Truck not here”, “Wrong hours”, “Pin in wrong spot”, etc.
                    </Text>

                    <TextInput
                      style={{
                        borderWidth: 1,
                        borderColor: '#ddd',
                        borderRadius: 8,
                        padding: 10,
                        minHeight: 80,
                        textAlignVertical: 'top',
                        fontSize: 14,
                      }}
                      multiline
                      placeholder="Describe the issue..."
                      value={issueText}
                      onChangeText={setIssueText}
                    />

                    <View style={{ flexDirection: 'row', marginTop: 12, justifyContent: 'flex-end' }}>
                      <TouchableOpacity
                        onPress={() => {
                          setIssueModalVisible(false);
                          setIssueText('');
                        }}
                        style={{ paddingVertical: 10, paddingHorizontal: 14, marginRight: 8 }}
                      >
                        <Text style={{ color: '#555' }}>Cancel</Text>
                      </TouchableOpacity>

                      <TouchableOpacity
                        onPress={submitIssue}
                        style={{
                          paddingVertical: 10,
                          paddingHorizontal: 18,
                          backgroundColor: '#007AFF',
                          borderRadius: 8,
                        }}
                      >
                        <Text style={{ color: 'white', fontWeight: '600' }}>Submit</Text>
                      </TouchableOpacity>
                    </View>
                  </>
                )}
              </ScrollView>
            </View>
          </View>
        </KeyboardAvoidingView>
      </Modal>

  
      {/* Legend */}
      <View style={styles.legend}>
        <Text style={styles.legendTitle}>Map Legend</Text>
        <View style={styles.legendItem}>
          <View style={[styles.legendColor, { backgroundColor: 'green' }]} />
          <Text style={styles.legendText}>Light</Text>
        </View>
        <View style={styles.legendItem}>
          <View style={[styles.legendColor, { backgroundColor: 'yellow' }]} />
          <Text style={styles.legendText}>Moderate</Text>
        </View>
        <View style={styles.legendItem}>
          <View style={[styles.legendColor, { backgroundColor: 'red' }]} />
          <Text style={styles.legendText}>Busy</Text>
        </View>
      </View>
  
      {/* Stats Bar */}
      <View style={styles.statsBar}>
        <Text style={styles.statsText}>
          {validMarkers.filter((s) => s.status === 'verified').length} Verified •
          {validMarkers.filter((s) => s.status === 'pending').length} Pending •
          Total: {validMarkers.length}
        </Text>
      </View>
    </View>
  );
}  

<<<<<<< HEAD
function VendorBlockedScreen({ screenName }) {
  const navigation = useNavigation();
  const [vendorStatus, setVendorStatus] = useState(null);
  const [loading, setLoading] = useState(true);

  useEffect(() => {
    checkStatus();
  }, []);

  const checkStatus = async () => {
    try {
      const email = await AsyncStorage.getItem('userEmail');
      if (!email) {
        setLoading(false);
        return;
      }

      const vendorRef = doc(db, 'vendors', email);
      const vendorDoc = await getDoc(vendorRef);
      
      if (vendorDoc.exists()) {
        const status = vendorDoc.data().verificationStatus;
        setVendorStatus(status);
        
        // should auto redirect - don't show blocked screen
        if (status === 'pending_photo') {
          navigation.navigate('Map', { screen: 'VendorPendingScreen' });
          return;
        }
      } else {
        setVendorStatus('needs_photo');
      }
      
      setLoading(false);
    } catch (error) {
      console.error('Error checking status:', error);
      setLoading(false);
    }
  };

  const handleGetVerified = () => {
    if (vendorStatus === 'rejected') {
      navigation.navigate('Map', { 
        screen: 'VendorPhotoVerification', 
        params: { truckName: 'Your Truck' } 
      });
    } else {
      navigation.navigate('Map', { 
        screen: 'VendorPhotoVerification', 
        params: { truckName: 'Your Truck' } 
      });
    }
  };

  if (loading) {
    return (
      <View style={{ flex: 1, justifyContent: 'center', alignItems: 'center' }}>
        <ActivityIndicator size="large" color="#FF9500" />
      </View>
    );
  }

  // if the vendor is pending they can see that they're pending
  if (vendorStatus === 'pending_photo') {
    return (
      <View style={{ flex: 1, justifyContent: 'center', alignItems: 'center' }}>
        <ActivityIndicator size="large" color="#FF9500" />
        <Text style={{ marginTop: 10, color: '#666' }}>Loading verification status...</Text>
      </View>
    );
  }

  return (
    <View style={styles.blockedContainer}>
      <View style={styles.blockedIconContainer}>
        <Text style={styles.blockedIcon}>🔒</Text>
      </View>
      
      <Text style={styles.blockedTitle}>Verification Required</Text>
      
      <Text style={styles.blockedMessage}>
        {vendorStatus === 'rejected' ? (
          <>Your verification was rejected. Please submit a new photo to get verified.</>
        ) : (
          <>To access the {screenName} feature, please complete vendor verification first.</>
        )}
      </Text>

      <View style={styles.blockedInfoBox}>
        <Text style={styles.blockedInfoText}>
          ✓ View the map{'\n'}
          ✗ Report/check-in{'\n'}
          ✗ Edit profile
        </Text>
      </View>

      <TouchableOpacity 
        style={styles.blockedButton}
        onPress={handleGetVerified}
      >
        <Text style={styles.blockedButtonText}>
          Get Verified Now
        </Text>
      </TouchableOpacity>

      <Text style={styles.blockedFooter}>
        Usually takes 24 hours
      </Text>
    </View>
  );
}

function MainApp() {

  const [loading, setLoading] = useState(true);
  const [vendorVerified, setVendorVerified] = useState(false);
  const [userType, setUserType] = useState(null);
  const [userEmail, setUserEmail] = useState(null);

  useEffect(() => {
    checkVendorStatus();
  }, []);

  const checkVendorStatus = async () => {
    try {
      const type = await AsyncStorage.getItem('userType');
      const email = await AsyncStorage.getItem('userEmail');
      
      setUserType(type);
      setUserEmail(email);

      //checking if vendor and then verifying
      if (type !== 'vendor') {
        setVendorVerified(true); //making sure that regular users still have access
        setLoading(false);
        return;
      }

      //if you're not verified then can't acess
      if (!email) {
        setLoading(false);
        return;
      }

      const vendorRef = doc(db, 'vendors', email);
      const vendorDoc = await getDoc(vendorRef);
      
      if (!vendorDoc.exists()) {
        // no vendor profile - needs to apply
        setVendorVerified(false);
        setLoading(false);
        return;
      }

      const vendorData = vendorDoc.data();
      const status = vendorData.verificationStatus;

      if (status === 'approved') {
        setVendorVerified(true);
      } else {
        setVendorVerified(false);
      }

      setLoading(false);
    } catch (error) {
      console.error('Error checking vendor status:', error);
      setLoading(false);
    }
  };

  if (loading) {
    return (
      <View style={{ flex: 1, justifyContent: 'center', alignItems: 'center' }}>
        <ActivityIndicator size="large" color="#007AFF" />
      </View>
    );
  }


=======
function MainApp({ isAdmin }) {
>>>>>>> 9d394829
  return (
    <Tab.Navigator
      screenOptions={{
        tabBarActiveTintColor: '#007AFF',
        tabBarInactiveTintColor: 'gray',
        tabBarStyle: { paddingVertical: 5, backgroundColor: 'white' },
      }}
    >
      <Tab.Screen
        name="Map"
        options={{
          headerShown: false,
          title: 'Map',
          tabBarIcon: ({ color, size }) => (
            <Ionicons name="map-outline" size={size} color={color} />
          ),
        }}
      >
        {() => (
          <Stack.Navigator>
<<<<<<< HEAD
            <Stack.Screen 
            //making sure that the rest of the photo verification functions are there now
              name="Food Truck Map" 
              component={MapScreen} 
              options={{ title: "Food Truck Map" }} 
            />
            <Stack.Screen 
              name="VendorPhotoVerification" 
              component={VendorPhotoVerificationScreen} 
              options={{ title: 'Vendor Verification' }} 
            />
            <Stack.Screen 
              name="VendorPendingScreen" 
              component={VendorPendingScreen} 
              options={{ title: 'Verification Pending', headerLeft: () => null }} 
            />
=======
            <Stack.Screen name="Map" component={MapScreen} options={{ title: "Map" }} />
>>>>>>> 9d394829
          </Stack.Navigator>
        )}
      </Tab.Screen>

      {/* report tab */}
      <Tab.Screen
<<<<<<< HEAD
        name="Report"
=======
        name="Discover"
        component={DiscoverScreen}
>>>>>>> 9d394829
        options={{
          title: 'Discover',
          tabBarIcon: ({ color, size }) => (
            <Ionicons name="star-outline" size={size} color={color} />
          ),
        }}
<<<<<<< HEAD
      >
        {() => 
          userType === 'vendor' && !vendorVerified ? (
            <VendorBlockedScreen screenName="Report" />
          ) : (
            <ReportScreen />
          )
        }
      </Tab.Screen>

      {/* profile tab - double check this basically need to verify if not verified */}
=======
      />

>>>>>>> 9d394829
      <Tab.Screen
        name="Profile"
        options={{
          title: 'Profile',
          tabBarIcon: ({ color, size }) => (
            <Ionicons name="person-circle-outline" size={size} color={color} />
          ),
        }}
<<<<<<< HEAD
      >
        {() => 
          userType === 'vendor' && !vendorVerified ? (
            <VendorBlockedScreen screenName="Profile" />
          ) : (
            <ProfileScreen />
          )
        }
      </Tab.Screen>
=======
      />

      <Tab.Screen
        name="Report"
        component={ReportScreen}
        options={{
          title: 'Report Sighting',
          tabBarIcon: ({ color, size }) => (
            <Ionicons name="create-outline" size={size} color={color} />
          ),
        }}
      />

      
      {isAdmin && (
        <Tab.Screen
          name="Dashboard"
          component={DashboardScreen}
          options={{
            title: 'Dashboard',
            tabBarIcon: ({ color, size }) => (
              <Ionicons name="stats-chart-outline" size={size} color={color} />
            ),
          }}
        />
      )}
>>>>>>> 9d394829
    </Tab.Navigator>
  );
}

export default function App() {
  const [loading, setLoading] = useState(true);
  const [hasUserType, setHasUserType] = useState(false);
  const [userId, setUserId] = useState(null);
  const [userDoc, setUserDoc] = useState(null);
  const [isAdmin, setIsAdmin] = useState(false);



  useEffect(() => {
    const checkUserType = async () => {
      try {
        const userType = await AsyncStorage.getItem("userType");
        setHasUserType(!!userType);
        // also load stored userId if present
        const storedId = await AsyncStorage.getItem('userId');
        if (storedId) setUserId(storedId);
        // If there's no authenticated user but we have a stored userId, try to read the users/{uid} doc as a fallback.
        // This will only succeed if your Firestore rules allow reads without auth or allow reads for that uid.
        try {
          if (!auth.currentUser && storedId) {
            const uref = doc(db, 'users', storedId);
            const snap = await getDoc(uref);
            if (snap.exists()) {
              const data = snap.data();
              setUserDoc(data);
              const adminFlag = !!data.isAdmin;
              setIsAdmin(adminFlag);
            }
          }
        } catch (readErr) {
          // fallback read failed; silently ignore to avoid noisy logs
        }
      } catch (err) {
        // AsyncStorage error; ignore for now
      } finally {
        setLoading(false);
      }
    };
    checkUserType();

    // listen for auth state changes to refresh isAdmin
    const unsubAuth = onAuthStateChanged(auth, (user) => {
      // Run async work inside an IIFE so we don't pass an async fn directly to the listener
      (async () => {
        try {
          const uid = user?.uid;
          if (!uid) {
            setUserId(null);
            setIsAdmin(false);
            setUserDoc(null);
            return;
          }

          // At this point we have a uid
          setUserId(uid);
          const uref = doc(db, 'users', uid);
          const snap = await getDoc(uref);
          const adminFlag = snap.exists() && !!snap.data().isAdmin;
          setIsAdmin(adminFlag);
          setUserDoc(snap.exists() ? snap.data() : null);
        } catch (err) {
          setIsAdmin(false);
          setUserDoc(null);
        }
      })();
    });

    // Also check current user immediately in case auth state is already established
    try {
      const current = auth.currentUser;
      if (current?.uid) {
        (async () => {
          try {
            const curUid = current.uid;
            const uref = doc(db, 'users', curUid);
            const snap = await getDoc(uref);
            const adminFlag = snap.exists() && !!snap.data().isAdmin;
            setIsAdmin(adminFlag);
            setUserId(curUid);
            setUserDoc(snap.exists() ? snap.data() : null);
          } catch (err) {
            setUserDoc(null);
          }
        })();
      }
    } catch (e) {
      // ignore
    }

    return () => unsubAuth();
  }, []);

  if (loading) {
    return (
      <View style={{ flex: 1, justifyContent: "center", alignItems: "center" }}>
        <ActivityIndicator size="large" color="#007AFF" />
      </View>
    );
  }

  return (
    <ErrorBoundary>
      <NavigationContainer>
        <Stack.Navigator screenOptions={{ headerShown: false }}>
          <Stack.Screen name="Login" component={LoginScreen} />
          <Stack.Screen name="MainApp">
            {(props) => <MainApp {...props} isAdmin={isAdmin} />}
          </Stack.Screen>
        </Stack.Navigator>
        {/* DEBUG badge showing current auth uid, isAdmin flag, and fetched users/{uid} doc */}
        <View style={{ position: 'absolute', top: 36, right: 12, backgroundColor: 'rgba(0,0,0,0.82)', padding: 8, borderRadius: 8, zIndex: 999, maxWidth: 260 }}>
          <Text style={{ color: 'white', fontSize: 12, fontWeight: '700' }}>Auth UID:</Text>
          <Text style={{ color: 'white', fontSize: 11, marginBottom: 6 }}>{userId || 'none'}</Text>
          <Text style={{ color: isAdmin ? '#4CD964' : '#FF3B30', fontWeight: '700', fontSize: 13 }}>{`admin: ${isAdmin}`}</Text>
        </View>
      </NavigationContainer>
    </ErrorBoundary>
  );
}

const styles = StyleSheet.create({
  container: { flex: 1, backgroundColor: '#fff' },
  map: { width: '100%', height: '100%' },
  loadingContainer: { flex: 1, justifyContent: 'center', alignItems: 'center', backgroundColor: '#fff' },
  loadingText: { marginTop: 10, fontSize: 16, color: '#666' },
  errorContainer: {
    flex: 1,
    justifyContent: 'center',
    alignItems: 'center',
    backgroundColor: '#fff',
    padding: 20,
  },
  errorText: {
    fontSize: 18,
    fontWeight: 'bold',
    color: '#e74c3c',
    marginBottom: 10,
    textAlign: 'center',
  },
  errorSubtext: {
    fontSize: 14,
    color: '#666',
    textAlign: 'center',
  },
  legend: {
    position: 'absolute',
    top: 10,
    right: 10,
    backgroundColor: 'white',
    padding: 10,
    borderRadius: 8,
    borderWidth: 1,
    borderColor: '#ddd',
    minWidth: 130,
  },
  legendTitle: { fontWeight: 'bold', marginBottom: 5, fontSize: 12 },
  legendItem: { flexDirection: 'row', alignItems: 'center', marginBottom: 3 },
  legendColor: { width: 12, height: 12, borderRadius: 6, marginRight: 5 },
  legendText: { fontSize: 10 },
  statsBar: {
    position: 'absolute',
    bottom: 0,
    left: 0,
    right: 0,
    backgroundColor: 'rgba(0, 0, 0, 0.8)',
    padding: 10,
  },
  statsText: {
    color: 'white',
    textAlign: 'center',
    fontSize: 14,
    fontWeight: '600',
  },
  debugPanel: {
    position: 'absolute',
    top: 150,
    left: 10,
    right: 10,
    backgroundColor: 'rgba(0, 0, 0, 0.9)',
    padding: 10,
    borderRadius: 8,
    maxHeight: 300,
  },
  debugText: {
    color: 'white',
    fontSize: 10,
    marginBottom: 2,
  },
  debugButton: {
    backgroundColor: '#007AFF',
    padding: 8,
    borderRadius: 4,
    alignItems: 'center',
    marginTop: 5,
  },
  debugButtonText: {
    color: 'white',
    fontSize: 12,
    fontWeight: '600',
  },
  calloutContainer: {
    width: 200,
    padding: 8,
    backgroundColor: 'white',
    borderRadius: 8,
    alignItems: 'center',
  },
  calloutTitle: { fontWeight: '700', marginBottom: 4 },
  calloutDesc: { fontSize: 12, color: '#444', marginBottom: 8, textAlign: 'center' },
  pinButton: { paddingVertical: 8, paddingHorizontal: 12, borderRadius: 6 },
  pinButtonText: { color: 'white', fontWeight: '700' },
  pinStyle: { backgroundColor: '#007AFF' },
  unpinStyle: { backgroundColor: '#FF3B30' },
  calloutNote: { fontSize: 12, color: '#666' },
<<<<<<< HEAD
  blockedContainer: {
  flex: 1,
  backgroundColor: '#fff',
  justifyContent: 'center',
  alignItems: 'center',
  padding: 20,
},
blockedIconContainer: {
  width: 100,
  height: 100,
  borderRadius: 50,
  backgroundColor: '#fff3cd',
  justifyContent: 'center',
  alignItems: 'center',
  marginBottom: 24,
},
blockedIcon: {
  fontSize: 50,
},
blockedTitle: {
  fontSize: 28,
  fontWeight: '700',
  marginBottom: 16,
  color: '#333',
  textAlign: 'center',
},
blockedMessage: {
  fontSize: 16,
  color: '#666',
  textAlign: 'center',
  lineHeight: 24,
  marginBottom: 24,
  paddingHorizontal: 20,
},
blockedInfoBox: {
  backgroundColor: '#f8f9fa',
  padding: 16,
  borderRadius: 8,
  marginBottom: 24,
  width: '100%',
},
blockedInfoText: {
  fontSize: 14,
  color: '#666',
  lineHeight: 24,
},
blockedButton: {
  backgroundColor: '#FF9500',
  paddingVertical: 16,
  paddingHorizontal: 32,
  borderRadius: 8,
  marginBottom: 12,
},
blockedButtonText: {
  color: '#fff',
  fontSize: 18,
  fontWeight: '600',
},
blockedFooter: {
  fontSize: 14,
  color: '#999',
  fontStyle: 'italic',
},
=======

  sheetBackdrop: {
    flex: 1,
    backgroundColor: 'rgba(0,0,0,0.3)',
    justifyContent: 'flex-end',
  },
  sheet: {
    backgroundColor: 'white',
    padding: 16,
    borderTopLeftRadius: 16,
    borderTopRightRadius: 16,
    maxHeight: '90%',
  },
  statGrid: {
    flexDirection: 'row',
    justifyContent: 'space-between',
    marginTop: 2,
    marginBottom: 8,
  },
  statCol: { flex: 1 },
  statItem: {
    flexDirection: 'row',
    alignItems: 'center',
    marginBottom: 6,
  },
  statIcon: {
    width: 18,
    textAlign: 'center',
    marginRight: 6,
    color: '#6B7280', // gray-600
  },
  statText: {
    fontSize: 12,
    color: '#6B7280', // gray-600
  },
  statDivider: {
    height: 1,
    backgroundColor: '#E5E7EB', // gray-200
    marginTop: 6,
    marginBottom: 8,
  },
>>>>>>> 9d394829
});<|MERGE_RESOLUTION|>--- conflicted
+++ resolved
@@ -19,9 +19,6 @@
 import { NavigationContainer, useNavigation } from '@react-navigation/native';
 import { createStackNavigator } from '@react-navigation/stack';
 import MapView, { Marker, Callout } from 'react-native-maps';
-<<<<<<< HEAD
-import { collection, onSnapshot, query, getDocs, deleteDoc, doc, updateDoc, arrayUnion, arrayRemove, setDoc, getDoc } from 'firebase/firestore';
-=======
 import {
   collection,
   where,
@@ -33,28 +30,23 @@
   updateDoc,
   arrayUnion,
   arrayRemove,
-  setDoc,
+  setDoc, getDoc,
   getDoc,
   addDoc,  
 } from 'firebase/firestore';
 import { auth } from './firebaseConfig';
 import { onAuthStateChanged } from 'firebase/auth';
->>>>>>> 9d394829
 import { db } from './firebaseConfig';
 import * as Location from 'expo-location';
 import ReportScreen from './ReportScreen';
 import LoginScreen from './LoginScreen';
 import ProfileScreen from './ProfileScreen';
-<<<<<<< HEAD
-import AsyncStorage from "@react-native-async-storage/async-storage";
+import DashboardScreen from './DashboardScreen';
+import AsyncStorage from '@react-native-async-storage/async-storage';
+import { Ionicons } from '@expo/vector-icons';
 //testing these need to verify w/ Tanishka and Alvin that this is working
 import VendorPhotoVerificationScreen from './VendorPhotoVerificationScreen';
 import VendorPendingScreen from './VendorPendingScreen';
-=======
-import DashboardScreen from './DashboardScreen';
-import AsyncStorage from '@react-native-async-storage/async-storage';
-import { Ionicons } from '@expo/vector-icons';
->>>>>>> 9d394829
 
 const Tab = createBottomTabNavigator();
 const Stack = createStackNavigator();
@@ -1054,7 +1046,6 @@
   );
 }  
 
-<<<<<<< HEAD
 function VendorBlockedScreen({ screenName }) {
   const navigation = useNavigation();
   const [vendorStatus, setVendorStatus] = useState(null);
@@ -1167,7 +1158,7 @@
   );
 }
 
-function MainApp() {
+function MainApp({ isAdmin }) {
 
   const [loading, setLoading] = useState(true);
   const [vendorVerified, setVendorVerified] = useState(false);
@@ -1234,9 +1225,6 @@
   }
 
 
-=======
-function MainApp({ isAdmin }) {
->>>>>>> 9d394829
   return (
     <Tab.Navigator
       screenOptions={{
@@ -1257,12 +1245,11 @@
       >
         {() => (
           <Stack.Navigator>
-<<<<<<< HEAD
             <Stack.Screen 
             //making sure that the rest of the photo verification functions are there now
-              name="Food Truck Map" 
+              name="Map" 
               component={MapScreen} 
-              options={{ title: "Food Truck Map" }} 
+              options={{ title: "Map" }} 
             />
             <Stack.Screen 
               name="VendorPhotoVerification" 
@@ -1274,28 +1261,20 @@
               component={VendorPendingScreen} 
               options={{ title: 'Verification Pending', headerLeft: () => null }} 
             />
-=======
-            <Stack.Screen name="Map" component={MapScreen} options={{ title: "Map" }} />
->>>>>>> 9d394829
           </Stack.Navigator>
         )}
       </Tab.Screen>
 
       {/* report tab */}
       <Tab.Screen
-<<<<<<< HEAD
-        name="Report"
-=======
         name="Discover"
         component={DiscoverScreen}
->>>>>>> 9d394829
         options={{
           title: 'Discover',
           tabBarIcon: ({ color, size }) => (
             <Ionicons name="star-outline" size={size} color={color} />
           ),
         }}
-<<<<<<< HEAD
       >
         {() => 
           userType === 'vendor' && !vendorVerified ? (
@@ -1307,10 +1286,7 @@
       </Tab.Screen>
 
       {/* profile tab - double check this basically need to verify if not verified */}
-=======
-      />
-
->>>>>>> 9d394829
+
       <Tab.Screen
         name="Profile"
         options={{
@@ -1319,17 +1295,6 @@
             <Ionicons name="person-circle-outline" size={size} color={color} />
           ),
         }}
-<<<<<<< HEAD
-      >
-        {() => 
-          userType === 'vendor' && !vendorVerified ? (
-            <VendorBlockedScreen screenName="Profile" />
-          ) : (
-            <ProfileScreen />
-          )
-        }
-      </Tab.Screen>
-=======
       />
 
       <Tab.Screen
@@ -1356,7 +1321,6 @@
           }}
         />
       )}
->>>>>>> 9d394829
     </Tab.Navigator>
   );
 }
@@ -1576,7 +1540,6 @@
   pinStyle: { backgroundColor: '#007AFF' },
   unpinStyle: { backgroundColor: '#FF3B30' },
   calloutNote: { fontSize: 12, color: '#666' },
-<<<<<<< HEAD
   blockedContainer: {
   flex: 1,
   backgroundColor: '#fff',
@@ -1640,7 +1603,6 @@
   color: '#999',
   fontStyle: 'italic',
 },
-=======
 
   sheetBackdrop: {
     flex: 1,
@@ -1682,5 +1644,4 @@
     marginTop: 6,
     marginBottom: 8,
   },
->>>>>>> 9d394829
 });