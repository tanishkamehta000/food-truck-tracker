--- conflicted
+++ resolved
@@ -4,11 +4,7 @@
 import { NavigationContainer } from '@react-navigation/native';
 import { createStackNavigator } from '@react-navigation/stack';
 import MapView, { Marker } from 'react-native-maps';
-<<<<<<< HEAD
-import { collection, onSnapshot, query } from 'firebase/firestore';
-=======
 import { collection, onSnapshot, query, getDocs, deleteDoc, doc } from 'firebase/firestore';
->>>>>>> 5cde3eb1
 import { db } from './firebaseConfig';
 import * as Location from 'expo-location';
 import ReportScreen from './ReportScreen';
@@ -24,6 +20,8 @@
   const [errorMsg, setErrorMsg] = useState(null);
   const [sightings, setSightings] = useState([]);
   const [mapRegion, setMapRegion] = useState(null);
+  const [lastUpdate, setLastUpdate] = useState(Date.now());
+  const [showDebug, setShowDebug] = useState(true);
 
   useEffect(() => {
     requestLocationPermission();
@@ -32,61 +30,63 @@
   }, []);
 
   const setupFirebaseListener = () => {
-<<<<<<< HEAD
-    // Listen for ALL sightings (both pending and verified)
-=======
->>>>>>> 5cde3eb1
     const q = query(collection(db, 'sightings'));
+    
     const unsubscribe = onSnapshot(q, (querySnapshot) => {
       const sightingsData = [];
-<<<<<<< HEAD
       querySnapshot.forEach((doc) => {
         const data = doc.data();
-        sightingsData.push({
+        
+        // Handle different data structures
+        const sightingData = {
           id: doc.id,
-          ...data
-        });
+          ...data,
+          // Normalize the location field
+          location: data.location || {
+            latitude: data.lat,
+            longitude: data.lng
+          }
+        };
+        
+        sightingsData.push(sightingData);
       });
       
-      setSightings(sightingsData);
-      
-      // Debug logging
-      console.log('🔄 Firebase update - Total sightings:', sightingsData.length);
-      console.log('✅ Verified:', sightingsData.filter(s => s.status === 'verified').length);
-      console.log('⏳ Pending:', sightingsData.filter(s => s.status === 'pending').length);
+      // Sort by status to ensure verified markers are processed correctly
+      const sortedSightings = sightingsData.sort((a, b) => {
+        if (a.status === 'verified' && b.status !== 'verified') return -1;
+        if (a.status !== 'verified' && b.status === 'verified') return 1;
+        return 0;
+      });
+      
+      setSightings(sortedSightings);
+      setLastUpdate(Date.now());
+      
+      console.log('🔄 Firebase update - Total sightings:', sortedSightings.length);
+      console.log('✅ Verified:', sortedSightings.filter(s => s.status === 'verified').length);
+      console.log('⏳ Pending:', sortedSightings.filter(s => s.status === 'pending').length);
+      
+      // Enhanced debugging - show status changes
+      sortedSightings.forEach(sighting => {
+        const hasLocation = sighting.location && sighting.location.latitude && sighting.location.longitude;
+        console.log(`📍 ${sighting.foodTruckName}: ${sighting.status} | Location: ${hasLocation ? '✅' : '❌'} | Coords: ${sighting.location?.latitude}, ${sighting.location?.longitude}`);
+      });
     });
 
-=======
-      querySnapshot.forEach((docSnap) => {
-        const data = docSnap.data();
-    
-        // Normalize field names to always include location
-        const latitude = data.location?.latitude ?? data.lat;
-        const longitude = data.location?.longitude ?? data.lon;
-    
-        if (latitude && longitude) {
-          sightingsData.push({
-            id: docSnap.id,
-            ...data,
-            location: { latitude, longitude },
-          });
-        }
-      });
-    
-      console.log("🔥 Normalized sightings:", sightingsData);
-      setSightings(sightingsData);
-    });      
->>>>>>> 5cde3eb1
     return unsubscribe;
-  };  
+  };
 
   const requestLocationPermission = async () => {
     try {
       const { status } = await Location.requestForegroundPermissionsAsync();
+    
       if (status !== 'granted') {
         setErrorMsg('Permission to access location was denied');
         setLoading(false);
-        Alert.alert('Location Permission', 'We need your location permission to show nearby food trucks.');
+        Alert.alert(
+          'Location Permission',
+          'We need your location permission to show you on the map and help you find food trucks nearby.',
+          [{ text: 'OK' }]
+        );
         return;
       }
 
@@ -97,55 +97,94 @@
       const userRegion = {
         latitude: currentLocation.coords.latitude,
         longitude: currentLocation.coords.longitude,
-        latitudeDelta: 0.02,
-        longitudeDelta: 0.02,
+        latitudeDelta: 0.05,
+        longitudeDelta: 0.05,
       };
       
       setLocation(currentLocation.coords);
       setMapRegion(userRegion);
       setLoading(false);
+      
+      console.log('📍 Your location:', currentLocation.coords.latitude, currentLocation.coords.longitude);
     } catch (error) {
-      console.error(error);
       setErrorMsg('Error getting location');
       setLoading(false);
+      console.error(error);
     }
   };
 
-<<<<<<< HEAD
   const getMarkerColor = (status, crowdLevel) => {
+    console.log(`🎨 Getting color for status: ${status}, crowd: ${crowdLevel}`); // Debug color selection
     if (status === 'verified') return 'green';
-    if (status === 'pending') return 'gray'; // Add gray for pending markers
-=======
-  const getMarkerColor = (status, verifiedBy, crowdLevel) => {
-    if (verifiedBy === 'vendor') return 'green';
->>>>>>> 5cde3eb1
+    if (status === 'pending') return 'gray';
     if (crowdLevel === 'Busy') return 'red';
     if (crowdLevel === 'Moderate') return 'orange';
     if (crowdLevel === 'Light') return 'yellow';
     return 'gray';
   };
 
+  const getMarkerDescription = (sighting) => {
+    if (sighting.status === 'pending') {
+      return `${sighting.cuisineType} • ${sighting.crowdLevel} • ⏳ Pending Verification`;
+    }
+    return `${sighting.cuisineType} • ${sighting.crowdLevel} • ✅ Verified`;
+  };
+
+  // Only show markers with valid coordinates
+  const getValidMarkers = () => {
+    const validMarkers = sightings.filter(sighting => {
+      const hasValidCoords = sighting.location && 
+                            sighting.location.latitude && 
+                            sighting.location.longitude &&
+                            typeof sighting.location.latitude === 'number' &&
+                            typeof sighting.location.longitude === 'number';
+      
+      if (!hasValidCoords) {
+        console.log('❌ Skipping invalid marker:', sighting.foodTruckName, 'Location:', sighting.location);
+      }
+      
+      return hasValidCoords;
+    });
+
+    // Group by food truck name and location to handle duplicates
+    const groupedMarkers = {};
+    validMarkers.forEach(marker => {
+      const key = `${marker.foodTruckName}_${marker.location.latitude}_${marker.location.longitude}`;
+      if (!groupedMarkers[key] || marker.status === 'verified') {
+        groupedMarkers[key] = marker;
+      }
+    });
+
+    const uniqueMarkers = Object.values(groupedMarkers);
+    console.log('👥 Unique markers after grouping:', uniqueMarkers.length);
+    
+    return uniqueMarkers;
+  };
+
   async function clearOldSightings() {
     try {
       const now = new Date();
-      const cutoff = new Date();
-      cutoff.setHours(5, 0, 0, 0);
-      if (now < cutoff) cutoff.setDate(cutoff.getDate() - 1);
-
+      const cutoff = new Date(now.getTime() - (24 * 60 * 60 * 1000)); // 24 hours ago
+      
       const snap = await getDocs(collection(db, "sightings"));
       const deletions = [];
-
+  
       snap.forEach((docSnap) => {
         const data = docSnap.data();
-        const ts = data.timestamp?.toMillis?.() ?? 0;
-        if (ts < cutoff.getTime() && data.status !== "verified") {
-          deletions.push(deleteDoc(doc(db, "sightings", docSnap.id)));
+        const timestamp = data.timestamp;
+        
+        // Only delete if timestamp exists and is older than 24 hours
+        if (timestamp) {
+          const sightingTime = new Date(timestamp);
+          if (sightingTime < cutoff && data.status !== "verified") {
+            deletions.push(deleteDoc(doc(db, "sightings", docSnap.id)));
+          }
         }
       });
-
+  
       if (deletions.length > 0) {
         await Promise.all(deletions);
-        console.log(`Cleared ${deletions.length} old sightings`);
+        console.log(`Cleared ${deletions.length} old sightings (older than 24 hours)`);
       }
     } catch (err) {
       console.error("Error clearing old sightings:", err);
@@ -167,24 +206,44 @@
     }
   };
 
-<<<<<<< HEAD
-  const getMarkerDescription = (sighting) => {
-    if (sighting.status === 'pending') {
-      return `${sighting.cuisineType} • ${sighting.crowdLevel} • ⏳ Pending Verification`;
+  // Function to center map on markers
+  const centerOnMarkers = () => {
+    const validMarkers = getValidMarkers();
+    if (validMarkers.length > 0 && location) {
+      const allLatitudes = [location.latitude, ...validMarkers.map(m => m.location.latitude)];
+      const allLongitudes = [location.longitude, ...validMarkers.map(m => m.location.longitude)];
+      
+      const minLat = Math.min(...allLatitudes);
+      const maxLat = Math.max(...allLatitudes);
+      const minLng = Math.min(...allLongitudes);
+      const maxLng = Math.max(...allLongitudes);
+      
+      const newRegion = {
+        latitude: (minLat + maxLat) / 2,
+        longitude: (minLng + maxLng) / 2,
+        latitudeDelta: (maxLat - minLat) * 1.5,
+        longitudeDelta: (maxLng - minLng) * 1.5,
+      };
+      
+      setMapRegion(newRegion);
+      console.log('🎯 Centered map on markers');
     }
-    return `${sighting.cuisineType} • ${sighting.crowdLevel} • ✅ Verified`;
-  };
-=======
+  };
+
   useLayoutEffect(() => {
     navigation.setOptions({
       headerRight: () => (
-        <TouchableOpacity onPress={handleRefresh} style={{ marginRight: 15 }}>
-          <Text style={{ fontSize: 32, fontWeight: '700', color: '#007AFF' }}>⟳</Text>
-        </TouchableOpacity>
+        <View style={{ flexDirection: 'row', alignItems: 'center' }}>
+          <TouchableOpacity onPress={() => setShowDebug(!showDebug)} style={{ marginRight: 15 }}>
+            <Text style={{ fontSize: 24, color: '#007AFF' }}>🐛</Text>
+          </TouchableOpacity>
+          <TouchableOpacity onPress={handleRefresh} style={{ marginRight: 15 }}>
+            <Text style={{ fontSize: 32, fontWeight: '700', color: '#007AFF' }}>⟳</Text>
+          </TouchableOpacity>
+        </View>
       ),
     });
-  }, [navigation]);
->>>>>>> 5cde3eb1
+  }, [navigation, showDebug]);
 
   if (loading) {
     return (
@@ -204,118 +263,87 @@
     );
   }
 
+  const validMarkers = getValidMarkers();
+  console.log('🗺️ Rendering markers:', validMarkers.length, 'valid out of', sightings.length, 'total');
+  console.log('📊 Marker status breakdown:', {
+    verified: validMarkers.filter(m => m.status === 'verified').length,
+    pending: validMarkers.filter(m => m.status === 'pending').length
+  });
+
   return (
     <View style={styles.container}>
       <MapView
         style={styles.map}
-<<<<<<< HEAD
-        region={mapRegion}
+        region={mapRegion} 
         showsUserLocation={true}
         showsMyLocationButton={true}
-=======
-        initialRegion={location}
-        showsUserLocation
-        showsMyLocationButton
->>>>>>> 5cde3eb1
+        onMapReady={() => console.log('🗺️ Map is ready')}
       >
         {/* Current user location */}
         {location && (
           <Marker
-            coordinate={location}
+            coordinate={{
+              latitude: location.latitude,
+              longitude: location.longitude,
+            }}
             title="You are here"
             description="Your current location"
             pinColor="purple"
           />
         )}
-<<<<<<< HEAD
         
-        {/* Food truck sightings - BOTH pending and verified */}
-        {sightings.map((sighting) => (
-          <Marker
-            key={sighting.id}
-            coordinate={{
-              latitude: sighting.location.latitude,
-              longitude: sighting.location.longitude,
-            }}
-            title={sighting.foodTruckName}
-            description={getMarkerDescription(sighting)}
-            pinColor={getMarkerColor(sighting.status, sighting.crowdLevel)}
-          />
-        ))}
+        {/* Food truck sightings - Only valid markers */}
+        {validMarkers.map((sighting) => {
+          const markerColor = getMarkerColor(sighting.status, sighting.crowdLevel);
+          console.log(`📍 Rendering marker: ${sighting.foodTruckName} with color: ${markerColor} (status: ${sighting.status})`);
+          
+          return (
+            <Marker
+              key={sighting.id}
+              coordinate={{
+                latitude: sighting.location.latitude,
+                longitude: sighting.location.longitude,
+              }}
+              title={sighting.foodTruckName}
+              description={getMarkerDescription(sighting)}
+              pinColor={markerColor}
+              onPress={() => console.log('📍 Marker pressed:', sighting.foodTruckName, 'Status:', sighting.status, 'Color:', markerColor)}
+            />
+          );
+        })}
       </MapView>
       
-      {/* Updated Map Legend */}
-=======
-
-        {/* Food truck sightings */}
-        {sightings
-          .filter((sighting, _, allSightings) => {
-            if (!sighting.location?.latitude || !sighting.location?.longitude) return false;
-
-            // Vendors always show
-            if (sighting.verifiedBy?.toLowerCase() === "vendor") return true;
-
-            // Users need 3+ confirmations nearby
-            const sameTruckSightings = allSightings.filter((s) => {
-              if (!s.location?.latitude || !s.location?.longitude) return false;
-              const distance = Math.sqrt(
-                Math.pow(s.location.latitude - sighting.location.latitude, 2) +
-                Math.pow(s.location.longitude - sighting.location.longitude, 2)
-              );
-              return (
-                s.foodTruckName?.toLowerCase() === sighting.foodTruckName?.toLowerCase() &&
-                distance < 0.001
-              );
-            });
-
-            const verifiedCount = sameTruckSightings.filter(
-              (s) => s.status === "verified"
-            ).length;
-
-            return verifiedCount >= 3;
-          })
-          .map((sighting) => {
-            console.log(
-              "Rendering marker:",
-              sighting.foodTruckName,
-              sighting.verifiedBy,
-              sighting.location
-            );
-
-            return (
-              <Marker
-                key={sighting.id}
-                coordinate={{
-                  latitude: sighting.location.latitude,
-                  longitude: sighting.location.longitude,
-                }}
-                title={sighting.foodTruckName}
-                description={`${sighting.cuisineType} • ${sighting.crowdLevel}`}
-                pinColor={
-                  sighting.verifiedBy?.toLowerCase() === "vendor"
-                    ? "green"
-                    : sighting.crowdLevel === "Busy"
-                    ? "red"
-                    : sighting.crowdLevel === "Moderate"
-                    ? "orange"
-                    : sighting.crowdLevel === "Light"
-                    ? "yellow"
-                    : "gray"
-                }
-              />
-            );
-          })}
-
-      </MapView>
-
-
-      {/* Legend */}
->>>>>>> 5cde3eb1
+      {/* Debug Panel */}
+      {showDebug && (
+        <View style={styles.debugPanel}>
+          <Text style={styles.debugText}>DEBUG INFO - VERIFICATION STATUS</Text>
+          <Text style={styles.debugText}>Your Location: {location ? `${location.latitude.toFixed(6)}, ${location.longitude.toFixed(6)}` : 'Unknown'}</Text>
+          <Text style={styles.debugText}>Total Sightings: {sightings.length}</Text>
+          <Text style={styles.debugText}>Valid Markers: {validMarkers.length}</Text>
+          <Text style={styles.debugText}>✅ Verified: {validMarkers.filter(m => m.status === 'verified').length}</Text>
+          <Text style={styles.debugText}>⏳ Pending: {validMarkers.filter(m => m.status === 'pending').length}</Text>
+          {validMarkers.map((marker, index) => (
+            <Text key={marker.id} style={[
+              styles.debugText,
+              marker.status === 'verified' ? { color: 'lightgreen', fontWeight: 'bold' } : { color: 'white' }
+            ]}>
+              {index + 1}. {marker.foodTruckName}: {marker.location.latitude.toFixed(6)}, {marker.location.longitude.toFixed(6)} - {marker.status.toUpperCase()}
+            </Text>
+          ))}
+          <TouchableOpacity onPress={centerOnMarkers} style={styles.debugButton}>
+            <Text style={styles.debugButtonText}>🎯 Center on Markers</Text>
+          </TouchableOpacity>
+          <TouchableOpacity onPress={handleRefresh} style={[styles.debugButton, { backgroundColor: '#FF9500', marginTop: 5 }]}>
+            <Text style={styles.debugButtonText}>🔄 Force Refresh</Text>
+          </TouchableOpacity>
+        </View>
+      )}
+      
       <View style={styles.legend}>
         <Text style={styles.legendTitle}>Map Legend</Text>
         <View style={styles.legendItem}>
           <View style={[styles.legendColor, { backgroundColor: 'green' }]} />
-          <Text style={styles.legendText}>Vendor verified</Text>
+          <Text style={styles.legendText}>Verified</Text>
         </View>
         <View style={styles.legendItem}>
           <View style={[styles.legendColor, { backgroundColor: 'gray' }]} />
@@ -334,18 +362,14 @@
           <Text style={styles.legendText}>Light Crowd</Text>
         </View>
       </View>
-<<<<<<< HEAD
-
-      {/* Updated Stats Bar */}
+
       <View style={styles.statsBar}>
         <Text style={styles.statsText}>
-          {sightings.filter(s => s.status === 'verified').length} Verified • 
-          {sightings.filter(s => s.status === 'pending').length} Pending •
-          Total: {sightings.length}
+          {validMarkers.filter(s => s.status === 'verified').length} Verified • 
+          {validMarkers.filter(s => s.status === 'pending').length} Pending •
+          Total: {validMarkers.length}
         </Text>
       </View>
-=======
->>>>>>> 5cde3eb1
     </View>
   );
 }
@@ -367,29 +391,6 @@
           title: 'Food Truck Map',
         }}
       >
-<<<<<<< HEAD
-        <Tab.Screen
-          name="Map"
-          component={MapScreen}
-          options={{
-            title: 'Food Truck Map',
-            tabBarIcon: ({ color, size }) => (
-              <Text style={{ fontSize: size, color }}>🗺️</Text>
-            ),
-          }}
-        />
-        <Tab.Screen
-          name="Report"
-          component={ReportScreen}
-          options={{
-            title: 'Report Sighting',
-            tabBarIcon: ({ color, size }) => (
-              <Text style={{ fontSize: size, color }}>📝</Text>
-            ),
-          }}
-        />
-      </Tab.Navigator>
-=======
         {() => (
           <Stack.Navigator>
             <Stack.Screen name="Food Truck Map" component={MapScreen} options={{ title: "Food Truck Map" }} />
@@ -436,7 +437,6 @@
         <Stack.Screen name="Login" component={LoginScreen} />
         <Stack.Screen name="MainApp" component={MainApp} />
       </Stack.Navigator>
->>>>>>> 5cde3eb1
     </NavigationContainer>
   );
 }
@@ -444,8 +444,27 @@
 const styles = StyleSheet.create({
   container: { flex: 1, backgroundColor: '#fff' },
   map: { width: '100%', height: '100%' },
-  loadingContainer: { flex: 1, justifyContent: 'center', alignItems: 'center' },
+  loadingContainer: { flex: 1, justifyContent: 'center', alignItems: 'center', backgroundColor: '#fff' },
   loadingText: { marginTop: 10, fontSize: 16, color: '#666' },
+  errorContainer: {
+    flex: 1,
+    justifyContent: 'center',
+    alignItems: 'center',
+    backgroundColor: '#fff',
+    padding: 20,
+  },
+  errorText: {
+    fontSize: 18,
+    fontWeight: 'bold',
+    color: '#e74c3c',
+    marginBottom: 10,
+    textAlign: 'center',
+  },
+  errorSubtext: {
+    fontSize: 14,
+    color: '#666',
+    textAlign: 'center',
+  },
   legend: {
     position: 'absolute',
     top: 10,
@@ -461,4 +480,45 @@
   legendItem: { flexDirection: 'row', alignItems: 'center', marginBottom: 3 },
   legendColor: { width: 12, height: 12, borderRadius: 6, marginRight: 5 },
   legendText: { fontSize: 10 },
+  statsBar: {
+    position: 'absolute',
+    bottom: 0,
+    left: 0,
+    right: 0,
+    backgroundColor: 'rgba(0, 0, 0, 0.8)',
+    padding: 10,
+  },
+  statsText: {
+    color: 'white',
+    textAlign: 'center',
+    fontSize: 14,
+    fontWeight: '600',
+  },
+  debugPanel: {
+    position: 'absolute',
+    top: 150,
+    left: 10,
+    right: 10,
+    backgroundColor: 'rgba(0, 0, 0, 0.9)',
+    padding: 10,
+    borderRadius: 8,
+    maxHeight: 300,
+  },
+  debugText: {
+    color: 'white',
+    fontSize: 10,
+    marginBottom: 2,
+  },
+  debugButton: {
+    backgroundColor: '#007AFF',
+    padding: 8,
+    borderRadius: 4,
+    alignItems: 'center',
+    marginTop: 5,
+  },
+  debugButtonText: {
+    color: 'white',
+    fontSize: 12,
+    fontWeight: '600',
+  },
 });